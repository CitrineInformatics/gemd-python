--- conflicted
+++ resolved
@@ -11,11 +11,4 @@
     A value may be one of the following types: `RealValue`, `IntegerValue`, `Categorical`.
     """
 
-<<<<<<< HEAD
     typ = "value"
-=======
-    typ = "value"
-
-    def __repr__(self):
-        return str(self.as_dict())
->>>>>>> ee3bfcb2
