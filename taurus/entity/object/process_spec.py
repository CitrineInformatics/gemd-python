--- conflicted
+++ resolved
@@ -39,19 +39,6 @@
         """Get the list of input ingredient specs."""
         return self._ingredients
 
-<<<<<<< HEAD
-=======
-    @ingredients.setter
-    def ingredients(self, ingredients):
-        from taurus.entity.object.ingredient_spec import IngredientSpec
-        from taurus.entity.link_by_uid import LinkByUID
-        self._ingredients = validate_list(ingredients, [IngredientSpec, LinkByUID])
-        ingredient_names = [x.name for x in self._ingredients
-                            if isinstance(x, IngredientSpec) and x.name is not None]
-        if len(ingredient_names) > len(set(ingredient_names)):
-            raise ValueError("Two ingredients were assigned the same name")
-
->>>>>>> 34e86cd7
     @property
     def output_material(self):
         """Get the output material spec."""
