--- conflicted
+++ resolved
@@ -40,19 +40,6 @@
         """Get the input ingredient runs."""
         return self._ingredients
 
-<<<<<<< HEAD
-=======
-    @ingredients.setter
-    def ingredients(self, ingredients):
-        from taurus.entity.object.ingredient_run import IngredientRun
-        from taurus.entity.link_by_uid import LinkByUID
-        self._ingredients = validate_list(ingredients, [IngredientRun, LinkByUID])
-        ingredient_names = [x.name for x in self._ingredients
-                            if isinstance(x, IngredientRun) and x.name is not None]
-        if len(ingredient_names) > len(set(ingredient_names)):
-            raise ValueError("Two ingredients were assigned the same name")
-
->>>>>>> 34e86cd7
     @property
     def spec(self):
         """Get the process spec."""
