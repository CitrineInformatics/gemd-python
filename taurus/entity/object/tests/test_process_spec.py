"""Tests of the process spec object."""
import pytest

from taurus.client.json_encoder import dumps, loads
from taurus.entity.attribute.property_and_conditions import PropertyAndConditions
from taurus.entity.object.process_spec import ProcessSpec
from taurus.entity.object.material_spec import MaterialSpec
from taurus.entity.object.ingredient_spec import IngredientSpec
from taurus.entity.attribute.property import Property
from taurus.entity.value.discrete_categorical import DiscreteCategorical


def test_material_spec():
    """Test that Process/Material Spec link survives serialization."""
    # Create a ProcessSpec
    proc_spec = ProcessSpec(name="a process spec", tags=["tag1", "tag2"])

    # Create MaterialSpec without a ProcessSpec
    prop = Property(
        name="The material is a solid",
        value=DiscreteCategorical(probabilities="solid")
    )
    mat_spec = MaterialSpec(name="a material spec", properties=PropertyAndConditions(prop))
    assert mat_spec.process is None, \
        "MaterialSpec should be initialized with no ProcessSpec, by default"

    # Assign a ProcessSpec to mat_spec, first ensuring that the type is enforced
    with pytest.raises(ValueError):
        mat_spec.process = 17
    mat_spec.process = proc_spec

    # Assert circular links
    assert dumps(proc_spec.output_material.process) == dumps(proc_spec), \
        "ProcessSpec should link to MaterialSpec that links back to itself"

    assert dumps(mat_spec.process.output_material) == dumps(mat_spec), \
        "MaterialSpec should link to ProcessSpec that links back to itself"

    # Make copies of both specs
    mat_spec_copy = loads(dumps(mat_spec))
    proc_spec_copy = loads(dumps(proc_spec))

    assert proc_spec_copy.output_material is None, \
        "Serialization should break link from ProcessSpec to MaterialSpec"

    assert dumps(mat_spec_copy.process) == dumps(proc_spec), \
        "Serialization should preserve link from MaterialSpec to ProcessSpec"


def test_ingredient_spec():
    """Tests that a process can house an ingredient, and that pairing survives serialization."""
    # Create a ProcessSpec
<<<<<<< HEAD
    proc_spec = ProcessSpec(name="a process spec", tags=["tag1", "tag2"])
    IngredientSpec(unique_label='Input', material=MaterialSpec(name='Raw'), process=proc_spec)
=======
    proc_spec = ProcessSpec(
        name="a process spec",
        tags=["tag1", "tag2"],
        ingredients=IngredientSpec(name='Input', material=MaterialSpec(name='Raw'))
    )
>>>>>>> 34e86cd7

    # Make copies of both specs
    proc_spec_copy = loads(dumps(proc_spec))

    assert proc_spec_copy == proc_spec, "Full structure wasn't preserved across serialization"<|MERGE_RESOLUTION|>--- conflicted
+++ resolved
@@ -50,16 +50,8 @@
 def test_ingredient_spec():
     """Tests that a process can house an ingredient, and that pairing survives serialization."""
     # Create a ProcessSpec
-<<<<<<< HEAD
     proc_spec = ProcessSpec(name="a process spec", tags=["tag1", "tag2"])
-    IngredientSpec(unique_label='Input', material=MaterialSpec(name='Raw'), process=proc_spec)
-=======
-    proc_spec = ProcessSpec(
-        name="a process spec",
-        tags=["tag1", "tag2"],
-        ingredients=IngredientSpec(name='Input', material=MaterialSpec(name='Raw'))
-    )
->>>>>>> 34e86cd7
+    IngredientSpec(name='Input', material=MaterialSpec(name='Raw'), process=proc_spec)
 
     # Make copies of both specs
     proc_spec_copy = loads(dumps(proc_spec))
