--- conflicted
+++ resolved
@@ -2,10 +2,7 @@
 from taurus.entity.object.base_object import BaseObject
 from taurus.entity.object.has_quantities import HasQuantities
 from taurus.entity.setters import validate_list
-<<<<<<< HEAD
-=======
 from taurus.entity.valid_list import ValidList
->>>>>>> 643d4929
 
 
 class IngredientSpec(BaseObject, HasQuantities):
@@ -13,11 +10,7 @@
 
     typ = "ingredient_spec"
 
-<<<<<<< HEAD
-    def __init__(self, material=None, name=None, labels=None,
-=======
     def __init__(self, material=None, process=None, name=None, labels=None,
->>>>>>> 643d4929
                  mass_fraction=None, volume_fraction=None, number_fraction=None,
                  absolute_quantity=None,
                  uids=None, tags=None, notes=None, file_links=None):
@@ -26,10 +19,7 @@
 
         Assigns a unique_label and other descriptive labels to a material used as an ingredient
         :param material: MaterialSpec that is being used as the ingredient
-<<<<<<< HEAD
-=======
         :param process: ProcessSpec that uses this ingredient
->>>>>>> 643d4929
         :param name: of the ingredient as used in the process, i.e. "the peanut butter"
         :param labels: that this ingredient belongs to, e.g. "spread" or "solvent"
         :param mass_fraction: fraction of the ingredients that is this input ingredient, by mass
@@ -42,17 +32,11 @@
                                absolute_quantity)
 
         self._material = None
-<<<<<<< HEAD
-        self._labels = None
-
-        self.material = material
-=======
         self._process = None
         self._labels = None
 
         self.material = material
         self.process = process
->>>>>>> 643d4929
         self.labels = labels
 
     @property
