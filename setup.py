from setuptools import setup, find_packages


setup(name='gemd',
<<<<<<< HEAD
      version='1.4.0',
=======
      version='1.4.1',
>>>>>>> 4f80045c
      url='http://github.com/CitrineInformatics/gemd-python',
      description="Python binding for Citrine's GEMD data model",
      author='Citrine Informatics',
      packages=find_packages(),
      package_data={
          'gemd': [
              'demo/strehlow_and_cook.pif',
              'demo/strehlow_and_cook_small.pif',
              'demo/toothpick.jpg',
              'units/citrine_en.txt',
              'units/constants_en.txt',
              'units/tests/test_units.txt'
          ]
      },
      install_requires=[
          "toolz",
          "pytest>=4.3",
          "pint>=0.10",
          "deprecation>=2.0.7,<3"
      ],
      extras_require={
          "tests": [
              "pytest"
          ]
      },
      classifiers=[
          'Programming Language :: Python :: 3',
          'Programming Language :: Python :: 3.6',
          'Programming Language :: Python :: 3.7',
          'Programming Language :: Python :: 3.8',
      ],
      )<|MERGE_RESOLUTION|>--- conflicted
+++ resolved
@@ -2,11 +2,7 @@
 
 
 setup(name='gemd',
-<<<<<<< HEAD
-      version='1.4.0',
-=======
-      version='1.4.1',
->>>>>>> 4f80045c
+      version='1.5.0',
       url='http://github.com/CitrineInformatics/gemd-python',
       description="Python binding for Citrine's GEMD data model",
       author='Citrine Informatics',
