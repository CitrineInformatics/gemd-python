--- conflicted
+++ resolved
@@ -4,12 +4,8 @@
 packages.append("")
 
 setup(name='gemd',
-      version='1.16.3',
-<<<<<<< HEAD
+      version='1.16.4',
       python_requires='>=3.8',
-=======
-      python_requires='>=3.7',
->>>>>>> ebcd2bb9
       url='http://github.com/CitrineInformatics/gemd-python',
       description="Python binding for Citrine's GEMD data model",
       author='Citrine Informatics',
@@ -27,7 +23,7 @@
           'tests.units': ['test_units.txt']
       },
       install_requires=[
-          "pint>=0.19,<1",
+          "pint>=0.20,<1",
           "deprecation>=2.1.0,<3"
       ],
       extras_require={
