from setuptools import setup, find_packages
from setuptools.command.install import install
from setuptools.command.develop import develop
import sys
import subprocess


<<<<<<< HEAD
setup(
    name="gemd",
    version="0.17.2",
    url="http://github.com/CitrineInformatics/gemd-python",
    description="Python binding for Citrine's GEMD data model",
    author="Max Hutchinson",
    author_email="maxhutch@citrine.io",
    packages=find_packages(),
    package_data={
        "gemd": [
            "demo/strehlow_and_cook.pif",
            "demo/strehlow_and_cook_small.pif",
            "demo/toothpick.jpg",
            "units/citrine_en.txt",
            "units/constants_en.txt",
            "units/tests/test_units.txt",
        ]
    },
    install_requires=["toolz", "pytest>=4.3", "pint>=0.9", "deprecation>=2.0.7,<3"],
    classifiers=[
        "Programming Language :: Python :: 3",
        "Programming Language :: Python :: 3.6",
        "Programming Language :: Python :: 3.7",
        "Programming Language :: Python :: 3.8",
    ],
=======
setup(name='gemd',
      version='0.17.2',
      url='http://github.com/CitrineInformatics/gemd-python',
      description="Python binding for Citrine's GEMD data model",
      author='Max Hutchinson',
      author_email='maxhutch@citrine.io',
      packages=find_packages(),
      package_data={
          'gemd': [
              'demo/strehlow_and_cook.pif',
              'demo/strehlow_and_cook_small.pif',
              'demo/toothpick.jpg',
              'units/citrine_en.txt',
              'units/constants_en.txt',
              'units/tests/test_units.txt'
          ]
      },
      install_requires=[
          "toolz",
          "pytest>=4.3",
          "pint>=0.9",
          "deprecation>=2.0.7,<3"
      ],
      classifiers=[
          'Programming Language :: Python :: 3',
          'Programming Language :: Python :: 3.6',
          'Programming Language :: Python :: 3.7',
          'Programming Language :: Python :: 3.8',
      ],
>>>>>>> 3fb69fb9
)<|MERGE_RESOLUTION|>--- conflicted
+++ resolved
@@ -5,35 +5,8 @@
 import subprocess
 
 
-<<<<<<< HEAD
-setup(
-    name="gemd",
-    version="0.17.2",
-    url="http://github.com/CitrineInformatics/gemd-python",
-    description="Python binding for Citrine's GEMD data model",
-    author="Max Hutchinson",
-    author_email="maxhutch@citrine.io",
-    packages=find_packages(),
-    package_data={
-        "gemd": [
-            "demo/strehlow_and_cook.pif",
-            "demo/strehlow_and_cook_small.pif",
-            "demo/toothpick.jpg",
-            "units/citrine_en.txt",
-            "units/constants_en.txt",
-            "units/tests/test_units.txt",
-        ]
-    },
-    install_requires=["toolz", "pytest>=4.3", "pint>=0.9", "deprecation>=2.0.7,<3"],
-    classifiers=[
-        "Programming Language :: Python :: 3",
-        "Programming Language :: Python :: 3.6",
-        "Programming Language :: Python :: 3.7",
-        "Programming Language :: Python :: 3.8",
-    ],
-=======
 setup(name='gemd',
-      version='0.17.2',
+      version='0.17.3',
       url='http://github.com/CitrineInformatics/gemd-python',
       description="Python binding for Citrine's GEMD data model",
       author='Max Hutchinson',
@@ -61,5 +34,4 @@
           'Programming Language :: Python :: 3.7',
           'Programming Language :: Python :: 3.8',
       ],
->>>>>>> 3fb69fb9
 )