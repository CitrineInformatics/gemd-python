"""Data concepts library."""
# flake8: noqa
from .entity import Condition, Parameter, Property, PropertyAndConditions, \
    CategoricalBounds, CompositionBounds, IntegerBounds, \
    MolecularStructureBounds, RealBounds, \
    MaterialRun, MeasurementRun, ProcessRun, IngredientRun, \
    MaterialSpec, MeasurementSpec, ProcessSpec, IngredientSpec, \
    PerformedSource, \
    PropertyTemplate, ConditionTemplate, ParameterTemplate, \
    MaterialTemplate, MeasurementTemplate, ProcessTemplate, \
    NominalReal, NormalReal, UniformReal, NominalInteger, \
    UniformInteger, DiscreteCategorical, NominalCategorical, \
    EmpiricalFormula, NominalComposition, InChI, Smiles, \
    LinkByUID, \
<<<<<<< HEAD
    FileLink
=======
    FileLink

__all__ = ["Condition", "Parameter", "Property", "PropertyAndConditions",
           "CategoricalBounds", "CompositionBounds", "IntegerBounds",
           "MolecularStructureBounds", "RealBounds",
           "MaterialRun", "MeasurementRun", "ProcessRun", "IngredientRun",
           "MaterialSpec", "MeasurementSpec", "ProcessSpec", "IngredientSpec",
           "PerformedSource",
           "PropertyTemplate", "ConditionTemplate", "ParameterTemplate",
           "MaterialTemplate", "MeasurementTemplate", "ProcessTemplate",
           "NominalReal", "NormalReal", "UniformReal", "NominalInteger",
           "UniformInteger", "DiscreteCategorical", "NominalCategorical",
           "EmpiricalFormula", "NominalComposition", "InChI", "Smiles",
           "LinkByUID",
           "FileLink"
           ]
>>>>>>> ed655d34
<|MERGE_RESOLUTION|>--- conflicted
+++ resolved
@@ -12,9 +12,6 @@
     UniformInteger, DiscreteCategorical, NominalCategorical, \
     EmpiricalFormula, NominalComposition, InChI, Smiles, \
     LinkByUID, \
-<<<<<<< HEAD
-    FileLink
-=======
     FileLink
 
 __all__ = ["Condition", "Parameter", "Property", "PropertyAndConditions",
@@ -30,5 +27,4 @@
            "EmpiricalFormula", "NominalComposition", "InChI", "Smiles",
            "LinkByUID",
            "FileLink"
-           ]
->>>>>>> ed655d34
+           ]