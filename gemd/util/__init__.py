# flake8: noqa
from .impl import set_uuids, make_index, substitute_links, substitute_objects, flatten, \
<<<<<<< HEAD
    recursive_foreach, recursive_flatmap, unravel, writable_sort_order
=======
    recursive_foreach, recursive_flatmap, writable_sort_order

__all__ = ["set_uuids", "make_index", "substitute_links", "substitute_objects", "flatten",
           "recursive_foreach", "recursive_flatmap", "writable_sort_order"]
>>>>>>> ed655d34
<|MERGE_RESOLUTION|>--- conflicted
+++ resolved
@@ -1,10 +1,6 @@
 # flake8: noqa
 from .impl import set_uuids, make_index, substitute_links, substitute_objects, flatten, \
-<<<<<<< HEAD
     recursive_foreach, recursive_flatmap, unravel, writable_sort_order
-=======
-    recursive_foreach, recursive_flatmap, writable_sort_order
 
 __all__ = ["set_uuids", "make_index", "substitute_links", "substitute_objects", "flatten",
-           "recursive_foreach", "recursive_flatmap", "writable_sort_order"]
->>>>>>> ed655d34
+           "recursive_foreach", "recursive_flatmap", "unravel", "writable_sort_order"]