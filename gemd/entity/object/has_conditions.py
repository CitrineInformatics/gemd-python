--- conflicted
+++ resolved
@@ -1,9 +1,6 @@
 """For entities that have conditions."""
-<<<<<<< HEAD
+from gemd.entity.has_dependencies import HasDependencies
 from gemd.entity.template.has_condition_templates import HasConditionTemplates
-=======
-from gemd.entity.has_dependencies import HasDependencies
->>>>>>> 009abc90
 from gemd.entity.attribute.condition import Condition
 from gemd.entity.setters import validate_list
 from gemd.entity.bounds_validation import get_validation_level, WarningLevel
@@ -32,8 +29,8 @@
         return self._conditions
 
     @conditions.setter
-<<<<<<< HEAD
-    def conditions(self, conditions):
+    def conditions(self, conditions: Iterable[Condition]):
+        """Set the list of conditions."""
         def _template_check(x: Condition) -> Condition:
             # if Has_Templates hasn't been called yet, it won't have a _template attribute
             template = getattr(self, "template", None)
@@ -51,12 +48,7 @@
             return x
 
         self._conditions = validate_list(conditions, Condition, trigger=_template_check)
-=======
-    def conditions(self, conditions: Iterable[Condition]):
-        """Set the list of conditions."""
-        self._conditions = validate_list(conditions, Condition)
 
     def _local_dependencies(self) -> Set[Union["BaseEntity", "LinkByUID"]]:
         """Return a set of all immediate dependencies (no recursion)."""
-        return {cond.template for cond in self.conditions if cond.template is not None}
->>>>>>> 009abc90
+        return {cond.template for cond in self.conditions if cond.template is not None}