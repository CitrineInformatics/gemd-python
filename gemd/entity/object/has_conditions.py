"""For entities that have conditions."""
from gemd.entity.attribute.condition import Condition
from gemd.entity.template.condition_template import ConditionTemplate
from gemd.entity.setters import validate_list
from gemd.entity.bounds_validation import get_validation_level, WarningLevel
from gemd.entity.dict_serializable import logger

from typing import Iterable, List, Set


class HasConditions(object):
    """Mixin-trait for entities that include conditions.

    Parameters
    ----------
    conditions: List[:class:`Condition <gemd.entity.attribute.condition.Condition>`]
        A list of conditions associated with this entity.

    """

    def __init__(self, conditions: Iterable[Condition]):
        self._conditions = None
        self.conditions = conditions

    @property
    def conditions(self) -> List[Condition]:
        """Get a list of the conditions."""
        return self._conditions

    @conditions.setter
<<<<<<< HEAD
    def conditions(self, conditions):
        def _template_check(x: Condition) -> Condition:
            # if Has_Templates hasn't been called yet, it won't have a _template attribute
            template = getattr(self, "template", None)
            level = get_validation_level()
            accept = level == WarningLevel.IGNORE or template is None \
                or self.template.validate_condition(x)

            if not accept:
                message = f"Value {x.value} is inconsistent with template {template.name}"
                if level == WarningLevel.WARNING:
                    logger.warning(message)
                else:
                    raise ValueError(message)
            return x

        self._conditions = validate_list(conditions, Condition, trigger=_template_check)
=======
    def conditions(self, conditions: Iterable[Condition]):
        """Set the list of conditions."""
        self._conditions = validate_list(conditions, Condition)

    def all_dependencies(self) -> Set[ConditionTemplate]:
        """Return a set of all immediate dependencies (no recursion)."""
        return {cond.template for cond in self.conditions if cond.template is not None}
>>>>>>> 4d14a8b5
<|MERGE_RESOLUTION|>--- conflicted
+++ resolved
@@ -28,8 +28,8 @@
         return self._conditions
 
     @conditions.setter
-<<<<<<< HEAD
-    def conditions(self, conditions):
+    def conditions(self, conditions: Iterable[Condition]):
+        """Set the list of conditions."""
         def _template_check(x: Condition) -> Condition:
             # if Has_Templates hasn't been called yet, it won't have a _template attribute
             template = getattr(self, "template", None)
@@ -46,12 +46,7 @@
             return x
 
         self._conditions = validate_list(conditions, Condition, trigger=_template_check)
-=======
-    def conditions(self, conditions: Iterable[Condition]):
-        """Set the list of conditions."""
-        self._conditions = validate_list(conditions, Condition)
 
     def all_dependencies(self) -> Set[ConditionTemplate]:
         """Return a set of all immediate dependencies (no recursion)."""
-        return {cond.template for cond in self.conditions if cond.template is not None}
->>>>>>> 4d14a8b5
+        return {cond.template for cond in self.conditions if cond.template is not None}