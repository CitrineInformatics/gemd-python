--- conflicted
+++ resolved
@@ -3,13 +3,10 @@
 from gemd.entity.object.base_object import BaseObject
 from gemd.entity.object.has_process import HasProcess
 from gemd.entity.object.has_template import HasTemplate
-<<<<<<< HEAD
 from gemd.entity.template.has_property_templates import HasPropertyTemplates
-=======
 from gemd.entity.template.material_template import MaterialTemplate
 from gemd.entity.file_link import FileLink
 from gemd.entity.link_by_uid import LinkByUID
->>>>>>> 009abc90
 from gemd.entity.setters import validate_list
 from gemd.entity.bounds_validation import get_validation_level, WarningLevel
 from gemd.entity.dict_serializable import logger
@@ -77,8 +74,8 @@
         return self._properties
 
     @properties.setter
-<<<<<<< HEAD
-    def properties(self, properties):
+    def properties(self, properties: Iterable[PropertyAndConditions]):
+        """Set the list of property-and-conditions."""
         def _template_check(x: PropertyAndConditions) -> PropertyAndConditions:
             # if Has_Templates hasn't been called yet, it won't have a _template attribute
             template = getattr(self, "template", None)
@@ -98,10 +95,6 @@
         self._properties = validate_list(properties,
                                          PropertyAndConditions,
                                          trigger=_template_check)
-=======
-    def properties(self, properties: Iterable[PropertyAndConditions]):
-        self._properties = validate_list(properties, PropertyAndConditions)
->>>>>>> 009abc90
 
     @property
     def process(self) -> Union[ProcessSpec, LinkByUID]:
