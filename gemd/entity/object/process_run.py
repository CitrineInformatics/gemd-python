--- conflicted
+++ resolved
@@ -4,7 +4,6 @@
 from gemd.entity.object.has_conditions import HasConditions
 from gemd.entity.object.has_parameters import HasParameters
 from gemd.entity.object.has_source import HasSource
-<<<<<<< HEAD
 from gemd.entity.attribute.condition import Condition
 from gemd.entity.attribute.parameter import Parameter
 from gemd.entity.source.performed_source import PerformedSource
@@ -12,16 +11,7 @@
 from gemd.entity.link_by_uid import LinkByUID
 from gemd.entity.setters import validate_list
 
-from typing import Union, Set, List, Dict, Type
-=======
-from gemd.entity.attribute import Condition, Parameter
-from gemd.entity.source.performed_source import PerformedSource
-from gemd.entity.link_by_uid import LinkByUID
-from gemd.entity.file_link import FileLink
-from gemd.entity.setters import validate_list
-
-from typing import Union, Optional, Type, Collection, Mapping
->>>>>>> a8a0d7f9
+from typing import Union, Collection, Mapping, Type
 
 
 class ProcessRun(BaseObject, HasSpec, HasConditions, HasParameters, HasSource):
@@ -74,51 +64,28 @@
 
     skip = {"_output_material", "_ingredients"}
 
-<<<<<<< HEAD
     def __init__(self,
                  name: str,
                  *,
                  spec: Union[ProcessSpec, LinkByUID] = None,
-                 conditions: List[Condition] = None,
-                 parameters: List[Parameter] = None,
-                 uids: Dict[str, str] = None,
-                 tags: Union[List[str], Set[str]] = None,
+                 conditions: Collection[Condition] = None,
+                 parameters: Collection[Parameter] = None,
+                 uids: Mapping[str, str] = None,
+                 tags: Collection[str] = None,
                  notes: str = None,
-                 file_links: Union[List[FileLink], Set[FileLink]] = None,
+                 file_links: Collection[FileLink] = None,
                  source: PerformedSource = None):
-=======
-    def __init__(self, name: str, *,
-                 spec: Union[BaseObject, LinkByUID, None] = None,
-                 conditions: Optional[Condition] = None,
-                 parameters: Optional[Parameter] = None,
-                 uids: Optional[Mapping[str, str]] = None,
-                 tags: Union[Collection[str], str, None] = None,
-                 notes: Optional[str] = None,
-                 file_links: Optional[Collection[FileLink]] = None,
-                 source: Optional[PerformedSource] = None
-                 ):
->>>>>>> a8a0d7f9
         from gemd.entity.object.ingredient_run import IngredientRun
 
         BaseObject.__init__(self, name=name, uids=uids, tags=tags, notes=notes,
                             file_links=file_links)
-<<<<<<< HEAD
         HasSpec.__init__(self, spec=spec)
-=======
-        HasSpec.__init__(self, spec)
->>>>>>> a8a0d7f9
         HasConditions.__init__(self, conditions)
         HasParameters.__init__(self, parameters)
         HasSource.__init__(self, source)
 
-<<<<<<< HEAD
-=======
-        self._ingredients = []
-        self._spec = None
-        self.spec = spec
->>>>>>> a8a0d7f9
+        self._ingredients = validate_list(None, [IngredientRun, LinkByUID])
         self._output_material = None
-        self._ingredients = validate_list(None, [IngredientRun, LinkByUID])
 
     @property
     def output_material(self) -> ["MaterialRun"]:
@@ -126,21 +93,16 @@
         return self._output_material
 
     @property
-    def ingredients(self) -> List["IngredientRun"]:
+    def ingredients(self) -> Collection["IngredientRun"]:
         """Get the input ingredient runs."""
         return self._ingredients
 
     @staticmethod
     def _spec_type() -> Type:
-<<<<<<< HEAD
         """Required method to satisfy HasTemplates mix-in."""
-=======
-        """Get the expected type of spec for this object (property of child)."""
-        from gemd.entity.object import ProcessSpec
->>>>>>> a8a0d7f9
         return ProcessSpec
 
-    def _dict_for_compare(self) -> Dict:
+    def _dict_for_compare(self) -> Mapping:
         """Support for recursive equals."""
         base = super()._dict_for_compare()
         base['ingredients'] = self.ingredients
