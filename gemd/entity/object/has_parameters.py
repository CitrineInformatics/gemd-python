--- conflicted
+++ resolved
@@ -1,9 +1,6 @@
 """For entities that have parameters."""
-<<<<<<< HEAD
+from gemd.entity.has_dependencies import HasDependencies
 from gemd.entity.template.has_parameter_templates import HasParameterTemplates
-=======
-from gemd.entity.has_dependencies import HasDependencies
->>>>>>> 009abc90
 from gemd.entity.attribute.parameter import Parameter
 from gemd.entity.setters import validate_list
 from gemd.entity.bounds_validation import get_validation_level, WarningLevel
@@ -32,8 +29,8 @@
         return self._parameters
 
     @parameters.setter
-<<<<<<< HEAD
-    def parameters(self, parameters):
+    def parameters(self, parameters: Iterable[Parameter]):
+        """Set the list of parameters."""
         def _template_check(x: Parameter) -> Parameter:
             # if Has_Templates hasn't been called yet, it won't have a _template attribute
             template = getattr(self, "template", None)
@@ -51,12 +48,7 @@
             return x
 
         self._parameters = validate_list(parameters, Parameter, trigger=_template_check)
-=======
-    def parameters(self, parameters: Iterable[Parameter]):
-        """Set the list of parameters."""
-        self._parameters = validate_list(parameters, Parameter)
 
     def _local_dependencies(self) -> Set[Union["BaseEntity", "LinkByUID"]]:
         """Return a set of all immediate dependencies (no recursion)."""
-        return {param.template for param in self.parameters if param.template is not None}
->>>>>>> 009abc90
+        return {param.template for param in self.parameters if param.template is not None}