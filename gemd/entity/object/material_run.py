from gemd.entity.object.material_spec import MaterialSpec
from gemd.entity.object.process_run import ProcessRun
from gemd.entity.object.base_object import BaseObject
from gemd.entity.object.has_spec import HasSpec
<<<<<<< HEAD
=======
from gemd.entity.link_by_uid import LinkByUID
from gemd.entity.file_link import FileLink
>>>>>>> a8a0d7f9
from gemd.enumeration import SampleType
from gemd.entity.file_link import FileLink
from gemd.entity.link_by_uid import LinkByUID
from gemd.entity.setters import validate_list

<<<<<<< HEAD
from typing import Union, Set, List, Dict, Type
=======
from typing import Union, Optional, Type, Collection, Mapping
>>>>>>> a8a0d7f9


class MaterialRun(BaseObject, HasSpec):
    """
    A material run.

    This includes a link to the originating process and soft links to measurements.

    Parameters
    ----------
    name: str, required
        Name of the material run.
    uids: Map[str, str], optional
        A collection of
        `unique IDs <https://citrineinformatics.github.io/gemd-documentation/
        specification/unique-identifiers/>`_.
    tags: List[str], optional
        `Tags <https://citrineinformatics.github.io/gemd-documentation/specification/tags/>`_
        are hierarchical strings that store information about an entity. They can be used
        for filtering and discoverability.
    notes: str, optional
        Long-form notes about the material run.
    process: :class:`ProcessRun <gemd.entity.object.process_run.ProcessRun>`
        Process that produces this material.
    sample_type: str, optional
        The form of this sample. Optionals are "experimental", "virtual", "production", or
        "unknown." Default is "unknown."
    spec: :class:`MaterialSpec <gemd.entity.object.material_spec.MaterialSpec>`
        The material specification of which this is an instance.
    file_links: List[:class:`FileLink <gemd.entity.file_link.FileLink>`], optional
        Links to associated files, with resource paths into the files API.

    Attributes
    ----------
    measurements: List[:class:`MeasurementRun\
    <gemd.entity.object.measurement_run.MeasurementRun>`], optional
        Measurements performed on this material. The link is established by creating the
        measurement run and settings its `material` field to this material run.

    """

    typ = "material_run"

    skip = {"_measurements"}

<<<<<<< HEAD
    def __init__(self,
                 name: str,
                 *,
                 spec: Union[MaterialSpec, LinkByUID] = None,
                 process: Union[ProcessRun, LinkByUID] = None,
                 sample_type: Union[SampleType, str] = "unknown",
                 uids: Dict[str, str] = None,
                 tags: Union[List[str], Set[str]] = None,
                 notes: str = None,
                 file_links: Union[List[FileLink], Set[FileLink]] = None):
=======
    def __init__(self, name: str, *,
                 spec: Union[BaseObject, LinkByUID, None] = None,
                 process: Union[BaseObject, LinkByUID, None] = None,
                 sample_type: Union[SampleType, str] = "unknown",
                 uids: Optional[Mapping[str, str]] = None,
                 tags: Union[Collection[str], str, None] = None,
                 notes: Optional[str] = None,
                 file_links: Optional[Collection[FileLink]] = None):
>>>>>>> a8a0d7f9
        from gemd.entity.object.measurement_run import MeasurementRun

        BaseObject.__init__(self, name=name, uids=uids, tags=tags, notes=notes,
                            file_links=file_links)
<<<<<<< HEAD
        HasSpec.__init__(self, spec=spec)
=======
        HasSpec.__init__(self, spec)
>>>>>>> a8a0d7f9
        self._process = None
        self._measurements = validate_list(None, [MeasurementRun, LinkByUID])
        self._sample_type = None

        self.process = process
        self.sample_type = sample_type

    @property
    def process(self) -> Union[ProcessRun, LinkByUID]:
        """Get the originating process run."""
        return self._process

    @process.setter
    def process(self, process: Union[ProcessRun, LinkByUID]):
        if self.process is not None and isinstance(self.process, ProcessRun):
            self.process._output_material = None
        if process is None:
            self._process = None
        elif isinstance(process, LinkByUID):
            self._process = process
        elif isinstance(process, ProcessRun):
            process._output_material = self
            self._process = process
        else:
            raise TypeError("process must be a ProcessRun or LinkByUID: {}".format(process))

    @property
    def measurements(self) -> List["MeasurementRun"]:
        """Get a read-only list of the measurement runs."""
        return self._measurements

    @property
    def sample_type(self) -> str:
        """Get the sample type."""
        return self._sample_type

    @sample_type.setter
    def sample_type(self, sample_type: Union[SampleType, str]):
        self._sample_type = SampleType.get_value(sample_type)

    @staticmethod
    def _spec_type() -> Type:
<<<<<<< HEAD
        """Required method to satisfy HasTemplates mix-in."""
        return MaterialSpec
=======
        """Get the expected type of spec for this object (property of child)."""
        from gemd.entity.object import MaterialSpec
        return MaterialSpec

    @property
    def template(self):
        """Get the template of the spec, if applicable."""
        from gemd.entity.object.material_spec import MaterialSpec
        if isinstance(self.spec, MaterialSpec):
            return self.spec.template
        else:
            return None
>>>>>>> a8a0d7f9

    def _dict_for_compare(self) -> Dict:
        """Support for recursive equals."""
        base = super()._dict_for_compare()
        base['measurements'] = self.measurements
        return base<|MERGE_RESOLUTION|>--- conflicted
+++ resolved
@@ -2,21 +2,12 @@
 from gemd.entity.object.process_run import ProcessRun
 from gemd.entity.object.base_object import BaseObject
 from gemd.entity.object.has_spec import HasSpec
-<<<<<<< HEAD
-=======
-from gemd.entity.link_by_uid import LinkByUID
-from gemd.entity.file_link import FileLink
->>>>>>> a8a0d7f9
 from gemd.enumeration import SampleType
 from gemd.entity.file_link import FileLink
 from gemd.entity.link_by_uid import LinkByUID
 from gemd.entity.setters import validate_list
 
-<<<<<<< HEAD
-from typing import Union, Set, List, Dict, Type
-=======
-from typing import Union, Optional, Type, Collection, Mapping
->>>>>>> a8a0d7f9
+from typing import Union, Collection, Mapping, Type
 
 
 class MaterialRun(BaseObject, HasSpec):
@@ -62,36 +53,20 @@
 
     skip = {"_measurements"}
 
-<<<<<<< HEAD
     def __init__(self,
                  name: str,
                  *,
                  spec: Union[MaterialSpec, LinkByUID] = None,
                  process: Union[ProcessRun, LinkByUID] = None,
                  sample_type: Union[SampleType, str] = "unknown",
-                 uids: Dict[str, str] = None,
-                 tags: Union[List[str], Set[str]] = None,
+                 uids: Mapping[str, str] = None,
+                 tags: Collection[str] = None,
                  notes: str = None,
-                 file_links: Union[List[FileLink], Set[FileLink]] = None):
-=======
-    def __init__(self, name: str, *,
-                 spec: Union[BaseObject, LinkByUID, None] = None,
-                 process: Union[BaseObject, LinkByUID, None] = None,
-                 sample_type: Union[SampleType, str] = "unknown",
-                 uids: Optional[Mapping[str, str]] = None,
-                 tags: Union[Collection[str], str, None] = None,
-                 notes: Optional[str] = None,
-                 file_links: Optional[Collection[FileLink]] = None):
->>>>>>> a8a0d7f9
+                 file_links: Collection[FileLink] = None):
         from gemd.entity.object.measurement_run import MeasurementRun
-
         BaseObject.__init__(self, name=name, uids=uids, tags=tags, notes=notes,
                             file_links=file_links)
-<<<<<<< HEAD
         HasSpec.__init__(self, spec=spec)
-=======
-        HasSpec.__init__(self, spec)
->>>>>>> a8a0d7f9
         self._process = None
         self._measurements = validate_list(None, [MeasurementRun, LinkByUID])
         self._sample_type = None
@@ -119,7 +94,7 @@
             raise TypeError("process must be a ProcessRun or LinkByUID: {}".format(process))
 
     @property
-    def measurements(self) -> List["MeasurementRun"]:
+    def measurements(self) -> Collection["MeasurementRun"]:
         """Get a read-only list of the measurement runs."""
         return self._measurements
 
@@ -134,25 +109,10 @@
 
     @staticmethod
     def _spec_type() -> Type:
-<<<<<<< HEAD
         """Required method to satisfy HasTemplates mix-in."""
         return MaterialSpec
-=======
-        """Get the expected type of spec for this object (property of child)."""
-        from gemd.entity.object import MaterialSpec
-        return MaterialSpec
 
-    @property
-    def template(self):
-        """Get the template of the spec, if applicable."""
-        from gemd.entity.object.material_spec import MaterialSpec
-        if isinstance(self.spec, MaterialSpec):
-            return self.spec.template
-        else:
-            return None
->>>>>>> a8a0d7f9
-
-    def _dict_for_compare(self) -> Dict:
+    def _dict_for_compare(self) -> Mapping:
         """Support for recursive equals."""
         base = super()._dict_for_compare()
         base['measurements'] = self.measurements
