--- conflicted
+++ resolved
@@ -51,7 +51,6 @@
 
     skip = {"_measurements"}
 
-<<<<<<< HEAD
     def __init__(self, name: str, *,
                  spec: Union[BaseObject, LinkByUID, None] = None,
                  process: Union[BaseObject, LinkByUID, None] = None,
@@ -60,13 +59,9 @@
                  tags: Union[Collection[str], str, None] = None,
                  notes: Optional[str] = None,
                  file_links: Optional[Collection[FileLink]] = None):
-=======
-    def __init__(self, name, *, spec=None, process=None, sample_type="unknown",
-                 uids=None, tags=None, notes=None, file_links=None):
         from gemd.entity.object.measurement_run import MeasurementRun
         from gemd.entity.link_by_uid import LinkByUID
 
->>>>>>> 4f80045c
         BaseObject.__init__(self, name=name, uids=uids, tags=tags, notes=notes,
                             file_links=file_links)
         HasSpec.__init__(self, spec)
@@ -113,13 +108,12 @@
     def sample_type(self, sample_type):
         self._sample_type = SampleType.get_value(sample_type)
 
-<<<<<<< HEAD
     @staticmethod
     def _spec_type() -> Type:
         """Get the expected type of spec for this object (property of child)."""
         from gemd.entity.object import MaterialSpec
         return MaterialSpec
-=======
+
     @property
     def spec(self):
         """Get the material spec."""
@@ -149,5 +143,4 @@
         """Support for recursive equals."""
         base = super()._dict_for_compare()
         base['measurements'] = self.measurements
-        return base
->>>>>>> 4f80045c
+        return base