import pytest

from gemd.entity.bounds import IntegerBounds
from gemd.entity.value import NominalInteger
from gemd.entity.attribute import Condition, Property, Parameter, PropertyAndConditions
from gemd.entity.template import MeasurementTemplate, PropertyTemplate, ConditionTemplate, \
    ParameterTemplate
from gemd.entity.template.attribute_template import AttributeTemplate
from gemd.entity.bounds.base_bounds import BaseBounds
from gemd.entity.valid_list import ValidList


def test_mixins():
    """Measurement templates have all 3 mixin traits."""
    obj = MeasurementTemplate("Name",
                              properties=[PropertyTemplate("Name", bounds=IntegerBounds(0, 1))],
                              conditions=[ConditionTemplate("Name", bounds=IntegerBounds(0, 1))],
                              parameters=[ParameterTemplate("Name", bounds=IntegerBounds(0, 1))],
                              )
    with pytest.raises(TypeError):
        obj.properties.append(ConditionTemplate("3", bounds=IntegerBounds(0, 5)))
    with pytest.raises(TypeError):
        obj.properties.append(ParameterTemplate("3", bounds=IntegerBounds(0, 5)))

    with pytest.raises(TypeError):
        obj.conditions.append(PropertyTemplate("3", bounds=IntegerBounds(0, 5)))
    with pytest.raises(TypeError):
        obj.conditions.append(ParameterTemplate("3", bounds=IntegerBounds(0, 5)))

    with pytest.raises(TypeError):
        obj.parameters.append(ConditionTemplate("3", bounds=IntegerBounds(0, 5)))
    with pytest.raises(TypeError):
        obj.parameters.append(PropertyTemplate("3", bounds=IntegerBounds(0, 5)))

    with pytest.raises(TypeError):  # You passed a `scalar` to extend
        obj.properties.extend((PropertyTemplate("3", bounds=IntegerBounds(0, 5)),
                               IntegerBounds(1, 3)))

    with pytest.raises(ValueError):  # You passed a `scalar` to extend
        obj.properties = (PropertyTemplate("3", bounds=IntegerBounds(1, 3)),
                          IntegerBounds(0, 5))

    obj.properties.append((PropertyTemplate("2", bounds=IntegerBounds(0, 5)),
                           IntegerBounds(1, 3)))
    obj.properties.extend([PropertyTemplate("3", bounds=IntegerBounds(0, 5)),
                           (PropertyTemplate("4", bounds=IntegerBounds(0, 5)),
                            IntegerBounds(1, 3))
                           ])
    obj.conditions.insert(1, ConditionTemplate("2", bounds=IntegerBounds(0, 1)))
    obj.parameters[0] = ParameterTemplate("Name", bounds=IntegerBounds(0, 1))

    for x in (obj.properties, obj.conditions, obj.parameters):
        assert isinstance(x, ValidList)
        for y in x:
            assert isinstance(y, list)
            assert len(y) == 2
            assert isinstance(y[0], AttributeTemplate)
            if y[1] is not None:
                assert isinstance(y[1], BaseBounds)

    second = MeasurementTemplate("Name",
                                 properties=[PropertyTemplate("Name", bounds=IntegerBounds(0, 1)),
                                             IntegerBounds(0, 1)
                                             ],
                                 conditions=[ConditionTemplate("Name", bounds=IntegerBounds(0, 1)),
                                             IntegerBounds(0, 1)
                                             ],
                                 parameters=[ParameterTemplate("Name", bounds=IntegerBounds(0, 1)),
                                             IntegerBounds(0, 1)
                                             ],
                                 )
    assert len(second.properties) == 1
    assert len(second.conditions) == 1
    assert len(second.parameters) == 1

    good_val = NominalInteger(1)
    bad_val = NominalInteger(2)

    assert second.validate_condition(Condition("Other name",
                                               value=good_val,
                                               template=second.conditions[0][0])), \
        "Condition with template and good value didn't validate."
    assert not second.validate_condition(Condition("Other name",
                                                   value=bad_val,
                                                   template=second.conditions[0][0])), \
        "Condition with template and bad value DID validate."
    assert second.validate_parameter(Parameter("Other name",
                                               value=good_val,
                                               template=second.parameters[0][0])), \
        "Parameter with template and good value didn't validate."
    assert not second.validate_parameter(Parameter("Other name",
                                                   value=bad_val,
                                                   template=second.parameters[0][0])), \
        "Parameter with template and bad value DID validate."
    assert second.validate_property(Property("Other name",
                                             value=good_val,
                                             template=second.properties[0][0])), \
        "Property with template and good value didn't validate."
    assert not second.validate_property(Property("Other name",
                                                 value=bad_val,
                                                 template=second.properties[0][0])), \
        "Property with template and bad value DID validate."

    assert second.validate_condition(Condition("Name", value=good_val)), \
        "Condition without template and good value didn't validate."
    assert not second.validate_condition(Condition("Name", value=bad_val)), \
        "Condition without template and bad value DID validate."
    assert second.validate_parameter(Parameter("Name", value=good_val)), \
        "Parameter without template and good value didn't validate."
    assert not second.validate_parameter(Parameter("Name", value=bad_val)), \
        "Parameter without template and bad value DID validate."
    assert second.validate_property(Property("Name", value=good_val)), \
        "Property without template and good value didn't validate."
    assert not second.validate_property(Property("Name", value=bad_val)), \
        "Property without template and bad value DID validate."

    assert second.validate_condition(Condition("Other name", value=bad_val)), \
        "Unmatched condition and bad value didn't validate."
    assert second.validate_parameter(Parameter("Other name", value=bad_val)), \
        "Unmatched parameter and bad value didn't validate."
    assert second.validate_property(Property("Other name", value=bad_val)), \
        "Unmatched property and bad value didn't validate."

    second.conditions[0][1] = None
    second.parameters[0][1] = None
    second.properties[0][1] = None
    assert second.validate_condition(Condition("Name", value=good_val)), \
        "Condition and good value with passthrough didn't validate."
    assert second.validate_parameter(Parameter("Name", value=good_val)), \
        "Parameter and good value with passthrough didn't validate."
    assert second.validate_property(Property("Name", value=good_val)), \
        "Property and good value with passthrough didn't validate."
    assert second.validate_property(
        PropertyAndConditions(property=Property("Name", value=good_val))), \
        "PropertyAndConditions didn't fall back to Property."


<<<<<<< HEAD
def test_dependencies():
    """Test that dependency lists make sense."""
    prop = PropertyTemplate(name="name", bounds=IntegerBounds(0, 1))
    cond = ConditionTemplate(name="name", bounds=IntegerBounds(0, 1))
    param = ParameterTemplate(name="name", bounds=IntegerBounds(0, 1))

    msr_template = MeasurementTemplate("a process template",
                                       conditions=[cond],
                                       properties=[prop],
                                       parameters=[param])
    assert prop in msr_template.all_dependencies()
    assert cond in msr_template.all_dependencies()
    assert param in msr_template.all_dependencies()
=======
def test_links_as_templates():
    """Verify that LinkByUIDs don't break anything we could have otherwise done."""
    prop_tmpl = PropertyTemplate("Name", uids={"scope": "prop"}, bounds=IntegerBounds(1, 5))
    cond_tmpl = ConditionTemplate("Name", uids={"scope": "cond"}, bounds=IntegerBounds(1, 5))
    param_tmpl = ParameterTemplate("Name", uids={"scope": "param"}, bounds=IntegerBounds(1, 5))
    no_bounds = MeasurementTemplate("Name",
                                    properties=[prop_tmpl],
                                    conditions=[cond_tmpl],
                                    parameters=[param_tmpl],
                                    )

    just_right = NominalInteger(2)
    middling = NominalInteger(4)
    too_high = NominalInteger(7)

    scenarios = [
        ("property", Property, MeasurementTemplate.validate_property, prop_tmpl),
        ("condition", Condition, MeasurementTemplate.validate_condition, cond_tmpl),
        ("parameter", Parameter, MeasurementTemplate.validate_parameter, param_tmpl),
    ]

    # Check that Attributes are checked against the template when the attributes links
    for scenario in scenarios:
        name, attr, validate, tmpl = scenario

        assert validate(no_bounds,
                        attr("Other name", template=tmpl.to_link(), value=middling)), \
            f"{name} didn't validate with {name}.template as LinkByUID."
        assert not validate(no_bounds,
                            attr("Other name", template=tmpl.to_link(), value=too_high)), \
            f"{name} DID validate with {name}.template as LinkByUID and bad value."

    with_bounds = MeasurementTemplate("Name",
                                      properties=[(prop_tmpl.to_link(), IntegerBounds(1, 3))],
                                      conditions=[(cond_tmpl.to_link(), IntegerBounds(1, 3))],
                                      parameters=[(param_tmpl.to_link(), IntegerBounds(1, 3))],
                                      )

    # Check that Attributes are checked against the bounds when the attributes links
    for scenario in scenarios:
        name, attr, validate, tmpl = scenario

        assert validate(with_bounds,
                        attr("Other name", template=tmpl.to_link(), value=just_right)), \
            f"{name} didn't validate with {name}.template as LinkByUID and bounds."
        assert not validate(with_bounds,
                            attr("Other name", template=tmpl.to_link(), value=middling)), \
            f"{name} DID validate with {name}.template as LinkByUID, bad value, and bounds."

    with_links = MeasurementTemplate("Name",
                                     properties=[(prop_tmpl.to_link())],
                                     conditions=[(cond_tmpl.to_link())],
                                     parameters=[(param_tmpl.to_link())],
                                     )

    # Check that tests pass when there's no way to test
    for scenario in scenarios:
        name, attr, validate, tmpl = scenario

        assert validate(with_links,
                        attr("Other name", template=tmpl.to_link(), value=too_high)), \
            f"{name} didn't validate with LinkByUID for everything."
>>>>>>> 2fd05cac
<|MERGE_RESOLUTION|>--- conflicted
+++ resolved
@@ -135,7 +135,6 @@
         "PropertyAndConditions didn't fall back to Property."
 
 
-<<<<<<< HEAD
 def test_dependencies():
     """Test that dependency lists make sense."""
     prop = PropertyTemplate(name="name", bounds=IntegerBounds(0, 1))
@@ -149,7 +148,8 @@
     assert prop in msr_template.all_dependencies()
     assert cond in msr_template.all_dependencies()
     assert param in msr_template.all_dependencies()
-=======
+
+
 def test_links_as_templates():
     """Verify that LinkByUIDs don't break anything we could have otherwise done."""
     prop_tmpl = PropertyTemplate("Name", uids={"scope": "prop"}, bounds=IntegerBounds(1, 5))
@@ -211,5 +211,4 @@
 
         assert validate(with_links,
                         attr("Other name", template=tmpl.to_link(), value=too_high)), \
-            f"{name} didn't validate with LinkByUID for everything."
->>>>>>> 2fd05cac
+            f"{name} didn't validate with LinkByUID for everything."