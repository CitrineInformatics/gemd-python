import pytest

from gemd.entity.bounds import IntegerBounds
from gemd.entity.value import NominalInteger
from gemd.entity.attribute import Condition, Property, Parameter, PropertyAndConditions
from gemd.entity.template import MeasurementTemplate, PropertyTemplate, ConditionTemplate, \
    ParameterTemplate
from gemd.entity.template.attribute_template import AttributeTemplate
from gemd.entity.bounds.base_bounds import BaseBounds
from gemd.entity.valid_list import ValidList


def test_mixins():
    """Measurement templates have all 3 mixin traits."""
    obj = MeasurementTemplate("Name",
                              properties=[PropertyTemplate("Name", bounds=IntegerBounds(0, 1))],
                              conditions=[ConditionTemplate("Name", bounds=IntegerBounds(0, 1))],
                              parameters=[ParameterTemplate("Name", bounds=IntegerBounds(0, 1))],
                              )
    with pytest.raises(TypeError):
        obj.properties.append(ConditionTemplate("3", bounds=IntegerBounds(0, 5)))
    with pytest.raises(TypeError):
        obj.properties.append(ParameterTemplate("3", bounds=IntegerBounds(0, 5)))

    with pytest.raises(TypeError):
        obj.conditions.append(PropertyTemplate("3", bounds=IntegerBounds(0, 5)))
    with pytest.raises(TypeError):
        obj.conditions.append(ParameterTemplate("3", bounds=IntegerBounds(0, 5)))

    with pytest.raises(TypeError):
        obj.parameters.append(ConditionTemplate("3", bounds=IntegerBounds(0, 5)))
    with pytest.raises(TypeError):
        obj.parameters.append(PropertyTemplate("3", bounds=IntegerBounds(0, 5)))

    with pytest.raises(TypeError):  # You passed a `scalar` to extend
        obj.properties.extend((PropertyTemplate("3", bounds=IntegerBounds(0, 5)),
                               IntegerBounds(1, 3)))

    with pytest.raises(ValueError):  # You passed a `scalar` to extend
        obj.properties = (PropertyTemplate("3", bounds=IntegerBounds(1, 3)),
                          IntegerBounds(0, 5))

    obj.properties.append((PropertyTemplate("2", bounds=IntegerBounds(0, 5)),
                           IntegerBounds(1, 3)))
    obj.properties.extend([PropertyTemplate("3", bounds=IntegerBounds(0, 5)),
                           (PropertyTemplate("4", bounds=IntegerBounds(0, 5)),
                            IntegerBounds(1, 3))
                           ])
    obj.conditions.insert(1, ConditionTemplate("2", bounds=IntegerBounds(0, 1)))
    obj.parameters[0] = ParameterTemplate("Name", bounds=IntegerBounds(0, 1))

    for x in (obj.properties, obj.conditions, obj.parameters):
        assert isinstance(x, ValidList)
        for y in x:
            assert isinstance(y, list)
            assert len(y) == 2
            assert isinstance(y[0], AttributeTemplate)
            if y[1] is not None:
                assert isinstance(y[1], BaseBounds)

    second = MeasurementTemplate("Name",
                                 properties=[PropertyTemplate("Name", bounds=IntegerBounds(0, 1)),
                                             IntegerBounds(0, 1)
                                             ],
                                 conditions=[ConditionTemplate("Name", bounds=IntegerBounds(0, 1)),
                                             IntegerBounds(0, 1)
                                             ],
                                 parameters=[ParameterTemplate("Name", bounds=IntegerBounds(0, 1)),
                                             IntegerBounds(0, 1)
                                             ],
                                 )
    assert len(second.properties) == 1
    assert len(second.conditions) == 1
    assert len(second.parameters) == 1

<<<<<<< HEAD
    good_val = NominalInteger(1)
    bad_val = NominalInteger(2)

    assert second.validate_condition(Condition("Other name",
                                               value=good_val,
                                               template=second.conditions[0][0])), \
        "Condition with template and good value didn't validate."
    assert not second.validate_condition(Condition("Other name",
                                                   value=bad_val,
                                                   template=second.conditions[0][0])), \
        "Condition with template and bad value DID validate."
    assert second.validate_parameter(Parameter("Other name",
                                               value=good_val,
                                               template=second.parameters[0][0])), \
        "Parameter with template and good value didn't validate."
    assert not second.validate_parameter(Parameter("Other name",
                                                   value=bad_val,
                                                   template=second.parameters[0][0])), \
        "Parameter with template and bad value DID validate."
    assert second.validate_property(Property("Other name",
                                             value=good_val,
                                             template=second.properties[0][0])), \
        "Property with template and good value didn't validate."
    assert not second.validate_property(Property("Other name",
                                                 value=bad_val,
                                                 template=second.properties[0][0])), \
        "Property with template and bad value DID validate."

    assert second.validate_condition(Condition("Name", value=good_val)), \
        "Condition without template and good value didn't validate."
    assert not second.validate_condition(Condition("Name", value=bad_val)), \
        "Condition without template and bad value DID validate."
    assert second.validate_parameter(Parameter("Name", value=good_val)), \
        "Parameter without template and good value didn't validate."
    assert not second.validate_parameter(Parameter("Name", value=bad_val)), \
        "Parameter without template and bad value DID validate."
    assert second.validate_property(Property("Name", value=good_val)), \
        "Property without template and good value didn't validate."
    assert not second.validate_property(Property("Name", value=bad_val)), \
        "Property without template and bad value DID validate."

    assert second.validate_condition(Condition("Other name", value=bad_val)), \
        "Unmatched condition and bad value didn't validate."
    assert second.validate_parameter(Parameter("Other name", value=bad_val)), \
        "Unmatched parameter and bad value didn't validate."
    assert second.validate_property(Property("Other name", value=bad_val)), \
        "Unmatched property and bad value didn't validate."

    second.conditions[0][1] = None
    second.parameters[0][1] = None
    second.properties[0][1] = None
    assert second.validate_condition(Condition("Name", value=good_val)), \
        "Condition and good value with passthrough didn't validate."
    assert second.validate_parameter(Parameter("Name", value=good_val)), \
        "Parameter and good value with passthrough didn't validate."
    assert second.validate_property(Property("Name", value=good_val)), \
        "Property and good value with passthrough didn't validate."
    assert second.validate_property(
        PropertyAndConditions(property=Property("Name", value=good_val))), \
        "PropertyAndConditions didn't fall back to Property."
=======

def test_dependencies():
    """Test that dependency lists make sense."""
    prop = PropertyTemplate(name="name", bounds=IntegerBounds(0, 1))
    cond = ConditionTemplate(name="name", bounds=IntegerBounds(0, 1))
    param = ParameterTemplate(name="name", bounds=IntegerBounds(0, 1))

    msr_template = MeasurementTemplate("a process template",
                                       conditions=[cond],
                                       properties=[prop],
                                       parameters=[param])
    assert prop in msr_template.all_dependencies()
    assert cond in msr_template.all_dependencies()
    assert param in msr_template.all_dependencies()
>>>>>>> 4d14a8b5
<|MERGE_RESOLUTION|>--- conflicted
+++ resolved
@@ -73,7 +73,6 @@
     assert len(second.conditions) == 1
     assert len(second.parameters) == 1
 
-<<<<<<< HEAD
     good_val = NominalInteger(1)
     bad_val = NominalInteger(2)
 
@@ -134,7 +133,7 @@
     assert second.validate_property(
         PropertyAndConditions(property=Property("Name", value=good_val))), \
         "PropertyAndConditions didn't fall back to Property."
-=======
+
 
 def test_dependencies():
     """Test that dependency lists make sense."""
@@ -148,5 +147,4 @@
                                        parameters=[param])
     assert prop in msr_template.all_dependencies()
     assert cond in msr_template.all_dependencies()
-    assert param in msr_template.all_dependencies()
->>>>>>> 4d14a8b5
+    assert param in msr_template.all_dependencies()