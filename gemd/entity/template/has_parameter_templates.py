"""For entities that have a parameter template."""
from gemd.entity.link_by_uid import LinkByUID
from gemd.entity.setters import validate_list
from gemd.entity.template.base_template import BaseTemplate
from gemd.entity.template.parameter_template import ParameterTemplate
from gemd.entity.bounds.base_bounds import BaseBounds

from typing import Optional, Union, Iterable, List, Tuple, Set


class HasParameterTemplates(object):
    """
    Mixin-trait for entities that include parameter templates.

    Parameters
    ----------
    parameters: List[(ParameterTemplate, BaseBounds)]
        A list of tuples containing this entity's parameter templates as well
        as any restrictions on those templates' bounds.

    """

    def __init__(self, parameters: Iterable[Union[Union[ParameterTemplate, LinkByUID],
                                                  Tuple[Union[ParameterTemplate, LinkByUID],
                                                        Optional[BaseBounds]]]]):
        self._parameters = None
        self.parameters = parameters

    @property
    def parameters(self) -> List[Union[ParameterTemplate, LinkByUID]]:
        """
        Get the list of parameter template/bounds tuples.

        Returns
        -------
        List[(ParameterTemplate, bounds)]
            List of this entity's parameter template/bounds pairs

        """
        return self._parameters

    @parameters.setter
    def parameters(self, parameters: Iterable[Union[Union[ParameterTemplate, LinkByUID],
                                                    Tuple[Union[ParameterTemplate, LinkByUID],
                                                          Optional[BaseBounds]]]]):
        """
        Set the list of parameter templates.

        Parameters
        ----------
        parameters: List[(ParameterTemplate, bounds)]
            A list of tuples containing this entity's parameter templates as well
            as any restrictions on those templates' bounds.

        Returns
        -------
        List[(ParameterTemplate, bounds)]
            List of this entity's parameter template/bounds pairs

        """
        if isinstance(parameters, Iterable):
            if any(isinstance(x, BaseBounds) for x in parameters):
                parameters = [parameters]  # It's a template/bounds tuple (probably)
        self._parameters = validate_list(parameters,
                                         (ParameterTemplate, LinkByUID, list, tuple),
                                         trigger=BaseTemplate._homogenize_ranges
                                         )

    def validate_parameter(self, parameter: "Parameter") -> bool:  # noqa: F821
        """Check if the parameter is consistent w/ this template."""
        if parameter.template is not None:
            attr, bnd = next((x for x in self.parameters if parameter.template == x[0]),
                             (None, None))
        else:
            attr, bnd = next((x for x in self.parameters if parameter.name == x[0].name),
                             (None, None))

        if bnd is not None:
            return bnd.contains(parameter.value)
        elif attr is not None and isinstance(attr, ParameterTemplate):
            return attr.bounds.contains(parameter.value)
        else:
<<<<<<< HEAD
            return bnd.contains(parameter.value)

    def all_dependencies(self) -> Set[Union[ParameterTemplate, LinkByUID]]:
        """Return a set of all immediate dependencies (no recursion)."""
        return {attr[0] for attr in self.parameters}
=======
            return True  # Nothing to check against
>>>>>>> 2fd05cac
<|MERGE_RESOLUTION|>--- conflicted
+++ resolved
@@ -80,12 +80,8 @@
         elif attr is not None and isinstance(attr, ParameterTemplate):
             return attr.bounds.contains(parameter.value)
         else:
-<<<<<<< HEAD
-            return bnd.contains(parameter.value)
+            return True  # Nothing to check against
 
     def all_dependencies(self) -> Set[Union[ParameterTemplate, LinkByUID]]:
         """Return a set of all immediate dependencies (no recursion)."""
-        return {attr[0] for attr in self.parameters}
-=======
-            return True  # Nothing to check against
->>>>>>> 2fd05cac
+        return {attr[0] for attr in self.parameters}