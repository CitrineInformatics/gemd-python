--- conflicted
+++ resolved
@@ -5,11 +5,6 @@
 from gemd.entity.template.base_template import BaseTemplate
 from gemd.entity.template.condition_template import ConditionTemplate
 from gemd.entity.bounds.base_bounds import BaseBounds
-<<<<<<< HEAD
-
-from typing import Iterable
-=======
->>>>>>> 009abc90
 
 from typing import Optional, Union, Iterable, List, Tuple, Set
 
@@ -72,7 +67,6 @@
                                          trigger=BaseTemplate._homogenize_ranges
                                          )
 
-<<<<<<< HEAD
     def validate_condition(self, condition: "Condition") -> bool:  # noqa: F821
         """Check if the condition is consistent w/ this template."""
         if condition.template is not None:
@@ -88,8 +82,7 @@
             return attr.bounds.contains(condition.value)
         else:
             return True  # Nothing to check against
-=======
+
     def _local_dependencies(self) -> Set[Union["BaseEntity", "LinkByUID"]]:
         """Return a set of all immediate dependencies (no recursion)."""
-        return {attr[0] for attr in self.conditions}
->>>>>>> 009abc90
+        return {attr[0] for attr in self.conditions}