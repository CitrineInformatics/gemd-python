"""For entities that have a condition template."""
from gemd.entity.link_by_uid import LinkByUID
from gemd.entity.setters import validate_list
from gemd.entity.template.base_template import BaseTemplate
from gemd.entity.template.condition_template import ConditionTemplate
from gemd.entity.bounds.base_bounds import BaseBounds

<<<<<<< HEAD
from typing import Iterable
=======
from typing import Optional, Union, Iterable, List, Tuple, Set
>>>>>>> 4d14a8b5


class HasConditionTemplates(object):
    """
    Mixin-trait for entities that include condition templates.

    Parameters
    ----------
    conditions: List[(ConditionTemplate, BaseBounds)]
        A list of tuples containing this entity's condition templates as well
        as any restrictions on those templates' bounds.

    """

    def __init__(self, conditions: Iterable[Union[Union[ConditionTemplate, LinkByUID],
                                                  Tuple[Union[ConditionTemplate, LinkByUID],
                                                        Optional[BaseBounds]]]]):
        self._conditions = None
        self.conditions = conditions

    @property
    def conditions(self) -> List[Union[ConditionTemplate, LinkByUID]]:
        """
        Get the list of condition template/bounds tuples.

        Returns
        -------
        List[(ConditionTemplate, bounds)]
            List of this entity's condition template/bounds pairs

        """
        return self._conditions

    @conditions.setter
    def conditions(self, conditions: Iterable[Union[Union[ConditionTemplate, LinkByUID],
                                                    Tuple[Union[ConditionTemplate, LinkByUID],
                                                          Optional[BaseBounds]]]]):
        """
        Set the list of condition templates.

        Parameters
        ----------
        conditions: List[(ConditionTemplate, bounds)]
            A list of tuples containing this entity's condition templates as well
            as any restrictions on those templates' bounds.

        Returns
        -------
        List[(ConditionTemplate, bounds)]
            List of this entity's condition template/bounds pairs

        """
        if isinstance(conditions, Iterable):
            if any(isinstance(x, BaseBounds) for x in conditions):
                conditions = [conditions]  # It's a template/bounds tuple (probably)
        self._conditions = validate_list(conditions,
                                         (ConditionTemplate, LinkByUID, list, tuple),
                                         trigger=BaseTemplate._homogenize_ranges
                                         )

<<<<<<< HEAD
    def validate_condition(self, condition: "Condition") -> bool:  # noqa: F821
        """Check if the condition is consistent w/ this template."""
        if condition.template is not None:
            attr, bnd = next((x for x in self.conditions if condition.template == x[0]),
                             (None, None))
        else:
            attr, bnd = next((x for x in self.conditions if condition.name == x[0].name),
                             (None, None))

        if attr is None:
            return True  # Nothing to check against
        elif bnd is None:
            return attr.bounds.contains(condition.value)
        else:
            return bnd.contains(condition.value)
=======
    def all_dependencies(self) -> Set[Union[ConditionTemplate, LinkByUID]]:
        """Return a set of all immediate dependencies (no recursion)."""
        return {attr[0] for attr in self.conditions}
>>>>>>> 4d14a8b5
<|MERGE_RESOLUTION|>--- conflicted
+++ resolved
@@ -5,11 +5,7 @@
 from gemd.entity.template.condition_template import ConditionTemplate
 from gemd.entity.bounds.base_bounds import BaseBounds
 
-<<<<<<< HEAD
-from typing import Iterable
-=======
 from typing import Optional, Union, Iterable, List, Tuple, Set
->>>>>>> 4d14a8b5
 
 
 class HasConditionTemplates(object):
@@ -70,7 +66,6 @@
                                          trigger=BaseTemplate._homogenize_ranges
                                          )
 
-<<<<<<< HEAD
     def validate_condition(self, condition: "Condition") -> bool:  # noqa: F821
         """Check if the condition is consistent w/ this template."""
         if condition.template is not None:
@@ -86,8 +81,7 @@
             return attr.bounds.contains(condition.value)
         else:
             return bnd.contains(condition.value)
-=======
+
     def all_dependencies(self) -> Set[Union[ConditionTemplate, LinkByUID]]:
         """Return a set of all immediate dependencies (no recursion)."""
-        return {attr[0] for attr in self.conditions}
->>>>>>> 4d14a8b5
+        return {attr[0] for attr in self.conditions}