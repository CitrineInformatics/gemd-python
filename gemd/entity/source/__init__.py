--- conflicted
+++ resolved
@@ -1,8 +1,4 @@
 # flake8: noqa
-<<<<<<< HEAD
-from .performed_source import PerformedSource
-=======
 from .performed_source import PerformedSource
 
-__all__ = ["PerformedSource"]
->>>>>>> ed655d34
+__all__ = ["PerformedSource"]