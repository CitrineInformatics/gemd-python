from gemd.entity.dict_serializable import DictSerializable, logger
from gemd.entity.template.attribute_template import AttributeTemplate
from gemd.entity.value.base_value import BaseValue
from gemd.enumeration import Origin
from gemd.entity.setters import validate_list
from gemd.entity.file_link import FileLink
from gemd.entity.link_by_uid import LinkByUID
from gemd.entity.bounds_validation import get_validation_level, WarningLevel

from typing import Optional, Union, Iterable, List, Type
from abc import abstractmethod


class BaseAttribute(DictSerializable):
    """
    Base class for all attributes, which include property, condition, parameter, and metadata.

    Parameters
    ----------
    name: str
        Required name of the attribute. Each attribute within an object must have a unique name.
    notes: str
        Optional free-form notes about the attribute.
    value: :py:class:`BaseValue <gemd.entity.value.base_value.BaseValue>`
        The value of the attribute.
    template: :class:`AttributeTemplate \
    <gemd.entity.template.attribute_template.AttributeTemplate>`
        Attribute template that defines the allowed bounds of this attribute. If a template
        and value are both present then the value must be within the template bounds.
    origin: str
        The origin of the attribute. Must be one of "measured", "predicted", "summary",
        "specified", "computed", or "unknown." Default is "unknown."
    file_links: List[FileLink]
        Links to files associated with the attribute.

    """

    def __init__(self,
                 name: str,
                 *,
                 template: Union[AttributeTemplate, LinkByUID, None] = None,
                 origin: Union[Origin, str] = Origin.UNKNOWN,
                 value: BaseValue = None,
                 notes: str = None,
                 file_links: Optional[Union[Iterable[FileLink], FileLink]] = None):
        self.name = name
        self.notes = notes

        self._value = None
        self._template = None
        self._origin = None
        self._file_links = None,

        self.value = value
        self.template = template
        self.origin = origin
        self.file_links = file_links

    @staticmethod
    def _check(template: AttributeTemplate, value: BaseValue):
        level = get_validation_level()
        accept = level == WarningLevel.IGNORE or template.bounds.contains(value)
        if not accept:
            message = f"template.bounds {template.bounds} does not contain value {value}"
            if level == WarningLevel.WARNING:
                logger.warning(message)
            else:
                raise ValueError(message)

    @property
    def value(self) -> BaseValue:
        """Get value."""
        return self._value

    @value.setter
    def value(self, value: BaseValue):
        if value is None:
            self._value = None
        elif isinstance(value, BaseValue):
            if self.template is not None:
                self._check(self.template, value)
            self._value = value
        else:
            raise TypeError(f"value must be a BaseValue: {value}")

    @property
    def template(self) -> Optional[Union[AttributeTemplate, LinkByUID]]:
        """Get template."""
        return self._template

    @template.setter
    def template(self, template: Optional[Union[AttributeTemplate, LinkByUID]]):
        if template is None:
            self._template = None
<<<<<<< HEAD
        elif isinstance(template, (LinkByUID, AttributeTemplate)):
            if self.value is not None and isinstance(template, AttributeTemplate):
                self._check(template, self.value)
=======
        elif isinstance(template, (self._template_type(), LinkByUID)):
>>>>>>> 4d14a8b5
            self._template = template
        else:
            raise TypeError("template must be a BaseAttributeTemplate or "
                            "LinkByUID: {}".format(template))

    @staticmethod
    @abstractmethod
    def _template_type() -> Type:
        """Get the expected type of template for this object (property of child)."""

    @property
    def origin(self) -> str:
        """Get origin."""
        return self._origin

    @origin.setter
    def origin(self, origin: Union[Origin, str]):
        if origin is None:
            raise ValueError("origin must be specified (but may be `unknown`)")
        self._origin = Origin.get_value(origin)

    @property
    def file_links(self) -> List[FileLink]:
        """Get file links."""
        return self._file_links

    @file_links.setter
    def file_links(self, file_links: Optional[Union[Iterable[FileLink], FileLink]]):
        self._file_links = validate_list(file_links, FileLink)<|MERGE_RESOLUTION|>--- conflicted
+++ resolved
@@ -92,13 +92,9 @@
     def template(self, template: Optional[Union[AttributeTemplate, LinkByUID]]):
         if template is None:
             self._template = None
-<<<<<<< HEAD
-        elif isinstance(template, (LinkByUID, AttributeTemplate)):
+        elif isinstance(template, (self._template_type(), LinkByUID)):
             if self.value is not None and isinstance(template, AttributeTemplate):
                 self._check(template, self.value)
-=======
-        elif isinstance(template, (self._template_type(), LinkByUID)):
->>>>>>> 4d14a8b5
             self._template = template
         else:
             raise TypeError("template must be a BaseAttributeTemplate or "
